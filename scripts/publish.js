--- conflicted
+++ resolved
@@ -161,21 +161,8 @@
       packageDir: 'packages/react-start-server',
     },
     {
-<<<<<<< HEAD
-      name: '@tanstack/react-start-api-routes',
-      packageDir: 'packages/react-start-api-routes',
-=======
-      name: '@tanstack/start-config',
-      packageDir: 'packages/start-config',
-    },
-    {
-      name: '@tanstack/react-start-config',
-      packageDir: 'packages/react-start-config',
-    },
-    {
       name: '@tanstack/start-api-routes',
       packageDir: 'packages/start-api-routes',
->>>>>>> 1b402d50
     },
     {
       name: '@tanstack/react-start-server-functions-fetcher',
