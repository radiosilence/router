{
  "name": "@tanstack/react-start-plugin",
  "version": "1.114.32",
  "description": "Modern and scalable routing for React applications",
  "author": "Tanner Linsley",
  "license": "MIT",
  "repository": {
    "type": "git",
    "url": "https://github.com/TanStack/router.git",
    "directory": "packages/react-start-plugin"
  },
  "homepage": "https://tanstack.com/start",
  "funding": {
    "type": "github",
    "url": "https://github.com/sponsors/tannerlinsley"
  },
  "keywords": [
    "react",
    "location",
    "router",
    "routing",
    "async",
    "async router",
    "typescript"
  ],
  "scripts": {
    "clean": "rimraf ./dist && rimraf ./coverage",
    "clean:snapshots": "rimraf **/*snapshot* --glob",
    "test": "pnpm test:eslint && pnpm test:types && pnpm test:build && pnpm test:unit",
    "test:unit": "vitest",
    "test:eslint": "eslint ./src",
    "test:types": "pnpm run \"/^test:types:ts[0-9]{2}$/\"",
    "test:types:ts53": "node ../../node_modules/typescript53/lib/tsc.js",
    "test:types:ts54": "node ../../node_modules/typescript54/lib/tsc.js",
    "test:types:ts55": "node ../../node_modules/typescript55/lib/tsc.js",
    "test:types:ts56": "node ../../node_modules/typescript56/lib/tsc.js",
    "test:types:ts57": "node ../../node_modules/typescript57/lib/tsc.js",
    "test:types:ts58": "tsc",
    "test:build": "publint --strict && attw --ignore-rules no-resolution --pack .",
    "build": "vite build"
  },
  "type": "module",
  "types": "dist/esm/index.d.ts",
  "main": "dist/cjs/index.cjs",
  "module": "dist/esm/index.js",
  "exports": {
    ".": {
      "import": {
        "types": "./dist/esm/index.d.ts",
        "default": "./dist/esm/index.js"
      },
      "require": {
        "types": "./dist/cjs/index.d.cts",
        "default": "./dist/cjs/index.cjs"
      }
    },
    "./package.json": "./package.json"
  },
  "sideEffects": false,
  "files": [
    "dist",
    "src"
  ],
  "engines": {
    "node": ">=12"
  },
  "dependencies": {
    "@babel/code-frame": "7.26.2",
    "@babel/core": "^7.26.8",
    "@babel/plugin-syntax-jsx": "^7.25.9",
    "@babel/plugin-syntax-typescript": "^7.25.9",
    "@babel/template": "^7.26.8",
    "@babel/traverse": "^7.26.8",
    "@babel/types": "^7.26.8",
    "@tanstack/router-core": "workspace:^",
    "@tanstack/router-plugin": "workspace:^",
    "@tanstack/router-utils": "workspace:^",
<<<<<<< HEAD
    "@tanstack/server-functions-plugin": "workspace:^",
    "@tanstack/start-plugin-core": "workspace:^",
=======
    "babel-dead-code-elimination": "^1.0.10",
    "tiny-invariant": "^1.3.3",
    "vite": "6.1.3"
  },
  "devDependencies": {
>>>>>>> dfa641dc
    "@types/babel__code-frame": "^7.0.6",
    "@types/babel__core": "^7.20.5",
    "@types/babel__template": "^7.4.4",
    "@types/babel__traverse": "^7.20.6",
    "@vitejs/plugin-react": "^4.3.4",
    "babel-dead-code-elimination": "^1.0.9",
    "fast-glob": "^3.3.3",
    "get-port": "^7.1.0",
    "h3": "1.13.0",
    "import-meta-resolve": "^4.1.0",
    "nitropack": "^2.11.8",
    "tiny-invariant": "^1.3.3",
    "ufo": "^1.5.4",
    "vite": "6.1.0",
    "zod": "^3.24.2"
  }
}<|MERGE_RESOLUTION|>--- conflicted
+++ resolved
@@ -75,16 +75,8 @@
     "@tanstack/router-core": "workspace:^",
     "@tanstack/router-plugin": "workspace:^",
     "@tanstack/router-utils": "workspace:^",
-<<<<<<< HEAD
     "@tanstack/server-functions-plugin": "workspace:^",
     "@tanstack/start-plugin-core": "workspace:^",
-=======
-    "babel-dead-code-elimination": "^1.0.10",
-    "tiny-invariant": "^1.3.3",
-    "vite": "6.1.3"
-  },
-  "devDependencies": {
->>>>>>> dfa641dc
     "@types/babel__code-frame": "^7.0.6",
     "@types/babel__core": "^7.20.5",
     "@types/babel__template": "^7.4.4",
@@ -98,7 +90,7 @@
     "nitropack": "^2.11.8",
     "tiny-invariant": "^1.3.3",
     "ufo": "^1.5.4",
-    "vite": "6.1.0",
+    "vite": "6.1.3",
     "zod": "^3.24.2"
   }
 }