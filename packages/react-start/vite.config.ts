import { defineConfig, mergeConfig } from 'vitest/config'
import { tanstackViteConfig } from '@tanstack/config/vite'
import packageJson from './package.json'

const config = defineConfig({
  test: {
    name: packageJson.name,
    watch: false,
    environment: 'jsdom',
  },
})

export default mergeConfig(
  config,
  tanstackViteConfig({
    srcDir: './src',
    entry: [
      './src/client.tsx',
      './src/server.tsx',
      './src/plugin.ts',
      './src/server-functions-client.tsx',
      './src/server-functions-server.tsx',
      './src/server-functions-ssr.tsx',
      './src/api.tsx',
    ],
    externalDeps: [
      '@tanstack/react-start-client',
      '@tanstack/react-start-server',
<<<<<<< HEAD
      '@tanstack/react-start-plugin',
      '@tanstack/react-start-server-functions-client',
=======
      '@tanstack/react-start-config',
      '@tanstack/react-start-router-manifest',
      '@tanstack/start-server-functions-client',
>>>>>>> 698c92a1
      '@tanstack/start-server-functions-server',
      '@tanstack/start-server-functions-ssr',
      '@tanstack/start-api-routes',
    ],
  }),
)<|MERGE_RESOLUTION|>--- conflicted
+++ resolved
@@ -26,14 +26,8 @@
     externalDeps: [
       '@tanstack/react-start-client',
       '@tanstack/react-start-server',
-<<<<<<< HEAD
       '@tanstack/react-start-plugin',
-      '@tanstack/react-start-server-functions-client',
-=======
-      '@tanstack/react-start-config',
-      '@tanstack/react-start-router-manifest',
       '@tanstack/start-server-functions-client',
->>>>>>> 698c92a1
       '@tanstack/start-server-functions-server',
       '@tanstack/start-server-functions-ssr',
       '@tanstack/start-api-routes',
