{
  "name": "tanstack-router-react-example-basic-ssr-streaming",
  "private": true,
  "version": "0.0.0",
  "type": "module",
  "scripts": {
    "dev": "node server",
    "build": "npm run build:client && npm run build:server",
    "build:client": "vite build --outDir dist/client",
    "build:server": "vite build --ssr src/entry-server.tsx --outDir dist/server",
    "serve": "NODE_ENV=production node server",
    "debug": "node --inspect-brk server"
  },
  "dependencies": {
    "@tanstack/react-loaders": "0.0.1-beta.105",
<<<<<<< HEAD
    "@tanstack/react-start": "0.0.1-beta.96",
    "@tanstack/router": "0.0.1-beta.104",
    "@tanstack/router-devtools": "0.0.1-beta.104",
=======
    "@tanstack/router": "0.0.1-beta.107",
    "@tanstack/router-devtools": "0.0.1-beta.107",
>>>>>>> 667d5943
    "@tanstack/router-cli": "0.0.1-beta.69",
    "axios": "^1.1.3",
    "react": "^18.2.0",
    "react-dom": "^18.2.0",
    "use-sync-external-store": "^1.2.0"
  },
  "devDependencies": {
    "@babel/core": "^7.20.2",
    "@babel/generator": "^7.20.4",
    "@rollup/plugin-babel": "^6.0.2",
    "@types/express": "^4.17.14",
    "@types/jsesc": "^3.0.1",
    "@vitejs/plugin-react": "^2.2.0",
    "compression": "^1.7.4",
    "concurrently": "^7.6.0",
    "express": "^4.18.2",
    "isbot": "^3.6.5",
    "jsesc": "^3.0.2",
    "node-fetch": "^3.3.0",
    "serve-static": "^1.15.0",
    "vite": "^3.2.3",
    "vite-plugin-babel": "^1.1.2"
  },
  "resolutions": {
    "use-sync-external-store": "1.2.0"
  }
}<|MERGE_RESOLUTION|>--- conflicted
+++ resolved
@@ -13,14 +13,9 @@
   },
   "dependencies": {
     "@tanstack/react-loaders": "0.0.1-beta.105",
-<<<<<<< HEAD
     "@tanstack/react-start": "0.0.1-beta.96",
-    "@tanstack/router": "0.0.1-beta.104",
-    "@tanstack/router-devtools": "0.0.1-beta.104",
-=======
     "@tanstack/router": "0.0.1-beta.107",
     "@tanstack/router-devtools": "0.0.1-beta.107",
->>>>>>> 667d5943
     "@tanstack/router-cli": "0.0.1-beta.69",
     "axios": "^1.1.3",
     "react": "^18.2.0",
