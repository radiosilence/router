import { notFound } from '@tanstack/react-router'
import { createServerFn } from '@tanstack/react-start'

export type PostType = {
  id: string
  title: string
  body: string
}

export const fetchPost = createServerFn({ method: 'GET', type: 'static' })
  .validator((d: string) => d)
  .handler(async ({ data }) => {
    console.info(`Fetching post with id ${data}...`)
    const res = await fetch(
      `https://jsonplaceholder.typicode.com/posts/${data}`,
    )
    if (!res.ok) {
      if (res.status === 404) {
        throw notFound()
      }

      throw new Error('Failed to fetch post')
    }

    const post = (await res.json()) as PostType

    return post
  })

<<<<<<< HEAD
export const fetchPosts = createServerFn({
  method: 'GET',
  type: 'static',
}).handler(async () => {
  console.info('Fetching posts...')
  return axios
    .get<Array<PostType>>('https://jsonplaceholder.typicode.com/posts')
    .then((r) => r.data.slice(0, 10))
})
=======
export const fetchPosts = createServerFn({ method: 'GET' }).handler(
  async () => {
    console.info('Fetching posts...')
    const res = await fetch('https://jsonplaceholder.typicode.com/posts')
    if (!res.ok) {
      throw new Error('Failed to fetch posts')
    }

    const posts = (await res.json()) as Array<PostType>

    return posts
  },
)
>>>>>>> 8085969a
<|MERGE_RESOLUTION|>--- conflicted
+++ resolved
@@ -27,18 +27,10 @@
     return post
   })
 
-<<<<<<< HEAD
 export const fetchPosts = createServerFn({
   method: 'GET',
-  type: 'static',
-}).handler(async () => {
-  console.info('Fetching posts...')
-  return axios
-    .get<Array<PostType>>('https://jsonplaceholder.typicode.com/posts')
-    .then((r) => r.data.slice(0, 10))
-})
-=======
-export const fetchPosts = createServerFn({ method: 'GET' }).handler(
+  type: 'static'
+}).handler(
   async () => {
     console.info('Fetching posts...')
     const res = await fetch('https://jsonplaceholder.typicode.com/posts')
@@ -50,5 +42,4 @@
 
     return posts
   },
-)
->>>>>>> 8085969a
+)